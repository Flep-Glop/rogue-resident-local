--- conflicted
+++ resolved
@@ -11,16 +11,10 @@
 import { GameEventType } from '@/app/core/events/EventTypes';
 import { safeDispatch, useEventBus } from '@/app/core/events/CentralEventBus';
 import * as d3 from 'd3';
-<<<<<<< HEAD
-// Import PixelText for consistent font styling
-import { PixelText, PixelButton } from '../PixelThemeProvider';
-=======
 import { Connection, predefinedConnections } from '../../data/concepts/medical-physics-connections';
->>>>>>> 5599b463
 
 // Import visualization control
 import { ConstellationDebugOptions } from './ConstellationVisualizationControl';
-import CollapsibleKnowledgePanel from './CollapsibleKnowledgePanel';
 
 // Import pattern detection system
 import { detectPatterns, PatternFormation } from './ConstellationPatternSystem';
@@ -39,7 +33,6 @@
   fullscreen?: boolean;
   enableJournal?: boolean;
   debugOptions?: ConstellationDebugOptions; // For debug visualization controls
-  showKnowledgePanel?: boolean; // Whether to show the knowledge panel
 }
 
 interface Node {
@@ -82,29 +75,6 @@
   patternIds: string[];
 }
 
-// Add style to custom button props for pattern buttons
-interface PatternButtonProps {
-  patternId: string;
-  isActive: boolean;
-  onClick: () => void;
-  color: string;
-  name: string;
-}
-
-// Custom pattern button component with inline styling
-const PatternButton = ({ patternId, isActive, onClick, color, name }: PatternButtonProps) => (
-  <PixelButton
-    key={patternId}
-    size="sm"
-    className={`rounded ${isActive ? 'ring-2 ring-white' : 'hover:bg-opacity-80'}`}
-    onClick={onClick}
-  >
-    <div style={{ backgroundColor: color }} className="px-3 py-1">
-      {name}
-    </div>
-  </PixelButton>
-);
-
 /**
  * Enhanced ConstellationView with D3 visualization
  */
@@ -118,12 +88,8 @@
   fullscreen = true,
   nightMode = false,
   showLabels = true,
-  debugOptions,
-  showKnowledgePanel = false
+  debugOptions
 }: ConstellationViewProps) {
-  // Log for debugging
-  console.log("ConstellationView rendering with showKnowledgePanel:", showKnowledgePanel);
-
   // ========= REFS AND STATE =========
   const svgRef = useRef<SVGSVGElement>(null);
   const containerRef = useRef<HTMLDivElement>(null);
@@ -136,28 +102,12 @@
   const [simulationNodes, setSimulationNodes] = useState<Node[]>([]);
   const [simulationLinks, setSimulationLinks] = useState<Link[]>([]);
   const [showHelp, setShowHelp] = useState(false);
-<<<<<<< HEAD
-  const [isPanelVisible, setIsPanelVisible] = useState(true);
-
-  // Update panel visibility when prop changes
-  useEffect(() => {
-    if (!showKnowledgePanel) {
-      setIsPanelVisible(false);
-    }
-  }, [showKnowledgePanel]);
-
-  // Toggle panel visibility
-  const togglePanel = () => {
-    setIsPanelVisible(prev => !prev);
-  };
-=======
   const [starPoints, setStarPoints] = useState<number>(50); // Default 50 SP
   const [viewedNodes, setViewedNodes] = useState<Set<string>>(new Set()); // Track nodes that have been viewed
 
   // State for selected connection
   const [selectedConnection, setSelectedConnection] = useState<SelectedConnection | null>(null);
   const [selectedConnectionDescription, setSelectedConnectionDescription] = useState<string>('');
->>>>>>> 5599b463
 
   // ========= STORE ACCESS =========
   const { 
@@ -782,13 +732,6 @@
       .data(simulationLinks)
       .enter()
       .append('line')
-<<<<<<< HEAD
-      .attr('stroke', function(d) {
-        const link = d as unknown as Link;
-        // If we have a selected node, highlight its connections
-        if (selectedNodeId && (link.source === selectedNodeId || link.target === selectedNodeId)) {
-          return 'rgba(255, 255, 255, 0.8)';
-=======
       .attr('stroke', d => {
         // Active connections between two active nodes get special treatment
         const sourceNode = simulationNodes.find(n => n.id === d.source);
@@ -801,26 +744,14 @@
         // Active connections get special treatment
         if (d.isActiveConnection) {
           return 'rgba(255, 220, 60, 0.8)'; // Bright gold for active connections
->>>>>>> 5599b463
         }
         // If we have an active pattern, highlight links belonging to it
-        if (activePatternId && link.patternIds.includes(activePatternId)) {
+        if (activePatternId && d.patternIds.includes(activePatternId)) {
           return getPatternColor(activePatternId);
         }
         // Default link color based on connection strength
-        return `rgba(180, 180, 255, ${0.3 + (link.strength / 200)})`;
+        return `rgba(180, 180, 255, ${0.3 + (d.strength / 200)})`;
       })
-<<<<<<< HEAD
-      .attr('stroke-width', function(d) {
-        const link = d as unknown as Link;
-        // Thicker lines for selected node connections
-        if (selectedNodeId && (link.source === selectedNodeId || link.target === selectedNodeId)) {
-          return 2;
-        }
-        // Thicker lines for pattern links when a pattern is active
-        if (activePatternId && link.patternIds.includes(activePatternId)) {
-          return 3;
-=======
       .attr('stroke-width', d => {
         // Determine if both nodes are active
         const sourceNode = simulationNodes.find(n => n.id === d.source);
@@ -838,32 +769,9 @@
         // Thicker lines for pattern links when a pattern is active
         if (activePatternId && d.patternIds.includes(activePatternId)) {
           return 2;
->>>>>>> 5599b463
         }
         return 1;
       })
-<<<<<<< HEAD
-      .attr('opacity', function(d) {
-        const link = d as unknown as Link;
-        // Full opacity for selected node connections
-        if (selectedNodeId && (link.source === selectedNodeId || link.target === selectedNodeId)) {
-          return 1;
-        }
-        // Full opacity for active pattern links
-        if (activePatternId && link.patternIds.includes(activePatternId)) {
-          return 1;
-        }
-        // Lower opacity for unrelated links when a node is selected
-        if (selectedNodeId) {
-          return 0.3;
-        }
-        return 0.6;
-      });
-    
-    // Add light glow to links
-    linkGroup.selectAll('line')
-      .each(function(d: any) {
-=======
       .attr('opacity', d => {
         // Determine if both nodes are active
         const sourceNode = simulationNodes.find(n => n.id === d.source);
@@ -879,7 +787,6 @@
           return 1;
         }
         // Full opacity for active pattern links
->>>>>>> 5599b463
         if (activePatternId && d.patternIds.includes(activePatternId)) {
           return 0.8;
         }
@@ -988,24 +895,9 @@
           return 'url(#glow) drop-shadow(0 0 8px rgba(255, 255, 255, 0.8))';
         }
         
-<<<<<<< HEAD
-        // Check if this node is connected to the selected node
-        if (selectedNodeId) {
-          const isConnected = simulationLinks.some(link => 
-            (link.source === selectedNodeId && link.target === d.id) || 
-            (link.target === selectedNodeId && link.source === d.id)
-          );
-          
-          if (isConnected) {
-            return 'url(#glow)';
-          }
-          // Grey out unconnected nodes
-          return 'url(#glow) saturate(50%)';
-=======
         // Active stars get special glow
         if (d.active) {
           return 'url(#active-glow) url(#drop-shadow)';
->>>>>>> 5599b463
         }
         
         if (activePatternId && d.patterns.includes(activePatternId)) {
@@ -1027,25 +919,9 @@
       })
       .style('cursor', d => d.discovered ? 'pointer' : 'default') // Allow clicking any discovered node
       .style('opacity', (d: Node) => {
-        // Selected node is fully visible
+        // Full opacity for selected node
         if (d.id === selectedNodeId) return 1;
         
-<<<<<<< HEAD
-        // When a node is selected, adjust opacity based on connection
-        if (selectedNodeId) {
-          // Check if connected to selected node
-          const isConnected = simulationLinks.some(link => 
-            (link.source === selectedNodeId && link.target === d.id) || 
-            (link.target === selectedNodeId && link.source === d.id)
-          );
-          
-          // Connected nodes are fully visible, others are faded
-          return isConnected ? 1 : 0.5;
-        }
-        
-        // Normal opacity rules for other nodes
-        return d.discovered ? 1 : 0.5;
-=======
         // Active stars are fully visible
         if (d.active) return 1;
         
@@ -1054,7 +930,6 @@
         
         // Locked stars are faded
         return 0.4;
->>>>>>> 5599b463
       })
       .style('transition', 'opacity 0.3s ease, filter 0.3s ease')
       .on('click', (event: any, d: Node) => {
@@ -1090,9 +965,6 @@
         }
       });
     
-<<<<<<< HEAD
-    // Node labels (if enabled) - Update to use pixel font
-=======
     // Add exclamation marks for newly discovered nodes that haven't been viewed
     const exclamationMarks = nodeGroup.selectAll('.exclamation-mark')
       .data(simulationNodes.filter(n => n.discovered && n.isNewlyDiscovered && !n.hasBeenViewed))
@@ -1204,7 +1076,6 @@
     }
 
     // Node labels (if enabled)
->>>>>>> 5599b463
     if (showLabels) {
       const nodeLabels = nodeGroup.selectAll('text')
         .data(simulationNodes)
@@ -1212,8 +1083,7 @@
         .append('text')
         .text(d => d.name)
         .attr('font-size', '10px')
-        .attr('font-family', "'Press Start 2P', monospace") // Use pixel font
-        .attr('class', 'font-pixel') // Add font-pixel class
+        .attr('font-family', 'Inter, system-ui, sans-serif')
         .attr('fill', d => {
           if (activePatternId && d.patterns.includes(activePatternId) && d.discovered) {
             return '#ffffff';
@@ -1224,16 +1094,7 @@
         .attr('dy', d => -d.radius - 5)
         .style('pointer-events', 'none')
         .style('text-shadow', '0px 1px 2px rgba(0,0,0,0.8)')
-        .style('image-rendering', 'pixelated') // Keep pixel font crisp
         .style('opacity', d => {
-<<<<<<< HEAD
-          // Selected node's label is always visible
-          if (d.id === selectedNodeId) return 1;
-          
-          // When a node is selected, only show labels for it and connected nodes
-          if (selectedNodeId) {
-            // Check if connected to selected node
-=======
           // Never show labels for potential connections
           if (d.isPotentialConnection) return 0;
           
@@ -1243,22 +1104,11 @@
             if (d.id === selectedNodeId) return 1;
             
             // Check if this node is connected to the selected node
->>>>>>> 5599b463
             const isConnected = simulationLinks.some(link => 
               (link.source === selectedNodeId && link.target === d.id) || 
               (link.target === selectedNodeId && link.source === d.id)
             );
             
-<<<<<<< HEAD
-            return isConnected ? 1 : 0;
-          }
-          
-          // Show labels for nodes in active pattern
-          if (activePatternId && d.patterns.includes(activePatternId)) return 1;
-          
-          // Default label visibility based on showLabels prop
-          return showLabels ? 0.7 : 0;
-=======
             return isConnected && d.discovered ? 1 : 0;
           }
           
@@ -1269,7 +1119,6 @@
           
           // Default: depend on showLabels setting, but only for discovered nodes
           return d.discovered && showLabels ? 0.7 : 0;
->>>>>>> 5599b463
         });
     }
     
@@ -1478,14 +1327,8 @@
       // Update labels if showing
       if (showLabels) {
         nodeGroup.selectAll('text')
-          .attr('x', function(d) {
-            const node = d as unknown as Node;
-            return node.x;
-          })
-          .attr('y', function(d) {
-            const node = d as unknown as Node;
-            return node.y;
-          });
+          .attr('x', d => d.x)
+          .attr('y', d => d.y);
       }
       
       // Update pattern shapes
@@ -1543,17 +1386,10 @@
     const linkForce = simulation.force('link') as d3.ForceLink<any, any>;
     if (linkForce) {
       linkForce.links(simulationLinks.map(link => {
-        const sourceNode = simulationNodes.find(n => n.id === link.source);
-        const targetNode = simulationNodes.find(n => n.id === link.target);
-        if (sourceNode && targetNode) {
-          // Use different variable names to avoid the "specified more than once" error
-          return { 
-            source: sourceNode, 
-            target: targetNode, 
-            strength: link.strength,
-            discovered: link.discovered,
-            patternIds: link.patternIds
-          };
+        const source = simulationNodes.find(n => n.id === link.source);
+        const target = simulationNodes.find(n => n.id === link.target);
+        if (source && target) {
+          return { source, target, ...link };
         }
         return null;
       }).filter(Boolean) as any);
@@ -1764,47 +1600,24 @@
         className="w-full h-full"
       ></svg>
       
-      {/* Debug indicator - visible during development */}
-      <div className="fixed bottom-2 right-2 bg-black bg-opacity-70 text-xs p-1 rounded font-pixel text-white z-50">
-        Panel prop: {showKnowledgePanel ? 'ON' : 'OFF'} | 
-        Panel state: {isPanelVisible ? 'VISIBLE' : 'HIDDEN'}
-      </div>
-      
-      {/* Simple UI elements - Updated with PixelButton */}
+      {/* Simple UI elements */}
       <div className="absolute top-4 right-4 flex space-x-2">
-<<<<<<< HEAD
-        {/* Always show knowledge panel toggle button */}
-        <PixelButton 
-          onClick={togglePanel}
-          className="bg-indigo-700 hover:bg-indigo-600 text-white rounded-md flex items-center"
-          size="sm"
-        >
-          <span className="mr-1">{isPanelVisible ? "📚" : "📖"}</span>
-          <span>{isPanelVisible ? "Hide Panel" : "Show Panel"}</span>
-        </PixelButton>
-=======
         {/* SP Currency Display */}
         <div className="bg-gray-800 text-white px-3 py-1 rounded-full flex items-center mr-2">
           <span className="text-yellow-400 mr-1">★</span>
           <span>{starPoints} SP</span>
         </div>
         
->>>>>>> 5599b463
         {interactive && onClose && (
-          <PixelButton 
+          <button 
             onClick={onClose}
-            className="bg-gray-800 hover:bg-gray-700 text-white rounded-full"
-            size="sm"
+            className="bg-gray-800 hover:bg-gray-700 text-white p-2 rounded-full"
           >
             ✕
-          </PixelButton>
+          </button>
         )}
       </div>
       
-<<<<<<< HEAD
-      {/* Pattern Selection - only if we have patterns - Updated with PatternButton */}
-      {patterns.length > 0 && (
-=======
       {/* Help text at bottom */}
       {false && (
         <div className="absolute bottom-2 right-2 text-xs text-gray-400 flex flex-wrap gap-4">
@@ -1825,48 +1638,36 @@
       
       {/* Pattern Selection - only if we have patterns */}
       {false && patterns.length > 0 && (
->>>>>>> 5599b463
         <div className="absolute top-4 left-4 flex flex-wrap gap-2">
-          <PixelButton
-            size="sm"
-            className={`rounded bg-gray-700 hover:bg-gray-600`}
+          <button
+            className={`px-3 py-1 text-sm rounded bg-gray-700 hover:bg-gray-600`}
             onClick={() => handlePatternSelect(null)}
           >
             Show All
-          </PixelButton>
+          </button>
           
           {patterns.map(pattern => (
-            <PatternButton
+            <button
               key={pattern.id}
-              patternId={pattern.id}
-              isActive={activePatternId === pattern.id}
+              className={`px-3 py-1 text-sm rounded ${
+                activePatternId === pattern.id 
+                  ? 'ring-2 ring-white' 
+                  : 'hover:bg-opacity-80'
+              }`}
+              style={{ backgroundColor: getPatternColor(pattern.id) }}
               onClick={() => handlePatternSelect(pattern.id)}
-              color={getPatternColor(pattern.id)}
-              name={pattern.name}
-            />
+            >
+              {pattern.name}
+            </button>
           ))}
         </div>
       )}
       
-      {/* Knowledge Panel - improved visibility */}
-      {isPanelVisible && (
-        <div className="fixed right-4 top-20 w-80 sm:w-96 md:w-80 lg:w-96 z-20 max-h-[70vh] overflow-auto bg-gray-900 bg-opacity-95 rounded-lg shadow-lg border border-gray-700">
-          <CollapsibleKnowledgePanel 
-            onNodeSelect={(nodeId) => setSelectedNodeId(nodeId)}
-            onPatternSelect={(patternId) => handlePatternSelect(patternId)}
-          />
-        </div>
-      )}
-      
-      {/* Selected Node Info - Updated with PixelText */}
+      {/* Selected Node Info */}
       {selectedNode && (
         <div className="absolute right-4 top-16 w-64 bg-gray-900 bg-opacity-90 p-3 rounded-md shadow-lg border border-gray-700 text-sm">
           <div className="flex justify-between items-center mb-2">
-<<<<<<< HEAD
-            <PixelText className="font-bold text-white">{selectedNode.name}</PixelText>
-=======
             <h4 className="font-bold text-md text-white">{selectedNode.name}</h4>
->>>>>>> 5599b463
             <button 
               className="text-gray-400 hover:text-white"
               onClick={() => setSelectedNodeId(null)}
@@ -1875,7 +1676,7 @@
             </button>
           </div>
           
-          <div className="text-xs mb-2 flex items-center text-white font-pixel">
+          <div className="text-xs mb-2 flex items-center text-white">
             <div 
               className="w-3 h-3 rounded-full mr-1" 
               style={{ backgroundColor: DOMAIN_COLORS[selectedNode.domain as KnowledgeDomain] }}
@@ -1943,25 +1744,11 @@
           
           {interactive && (
             <div className="mt-2 grid grid-cols-2 gap-1">
-              <PixelButton 
+              <button 
                 onClick={() => updateMastery(selectedNode.id, 10)}
-                className="bg-blue-800 rounded hover:bg-blue-700 text-white"
-                size="sm"
+                className="p-1 bg-blue-800 rounded hover:bg-blue-700 text-white text-sm"
               >
                 +10% Mastery
-<<<<<<< HEAD
-              </PixelButton>
-              <PixelButton 
-                onClick={() => {
-                  // Show a simplified connection UI
-                  alert('Connection feature would go here');
-                }}
-                className="bg-orange-800 rounded hover:bg-orange-700 text-white"
-                size="sm"
-              >
-                Connect
-              </PixelButton>
-=======
               </button>
               
               {selectedNode.unlocked ? (
@@ -2042,7 +1829,6 @@
                   </span>
                 ))}
               </div>
->>>>>>> 5599b463
             </div>
           )}
         </div>
