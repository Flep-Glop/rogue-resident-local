// Version Management Utility
// This file centralizes version information and makes it easy to update versions

export interface VersionInfo {
  version: string;
  buildDate: string;
  environment: 'development' | 'staging' | 'production';
  commitHash?: string;
}

export interface ChangelogEntry {
  version: string;
  date: string;
  changes: string[];
  type: 'major' | 'minor' | 'patch';
  highlights?: string[]; // Key features to highlight
}

// Current version info - update this when releasing new versions
export const CURRENT_VERSION: VersionInfo = {
<<<<<<< HEAD
  version: "0.9.0-dev",
  buildDate: "2025-08-20",
  environment: "development",
  commitHash: "b005f8b" // Latest commit from git log
=======
  version: "1.1.0-dev",
  buildDate: "2025-12-16",
  environment: "development",
  commitHash: "182fe8e" // Latest commit from git log
>>>>>>> c128d67f
};

// Changelog entries - add new entries at the top
export const CHANGELOG_ENTRIES: ChangelogEntry[] = [
  {
<<<<<<< HEAD
    version: "v0.9.0-dev",
    date: "2025-08-20",
    type: "minor",
    highlights: [
      "Day 2 progression with Fast Learner ability",
      "Interactive star unlocking system",
      "Tutorial overlays with selective highlighting",
      "Major codebase cleanup (31 files removed)"
    ],
    changes: [
      "Added Day 2 Quinn progression with Fast Learner click-to-activate ability system",
      "Implemented star modal interface with unlock mechanics and ability card rewards",
      "Created comprehensive tutorial overlay system with selective UI highlighting",
      "Added exclamation mark guidance system for star → desk → bed progression flow",
      "Enhanced journal interaction with hover tooltips and card management",
      "Converted title screen to static cloud layering system with new visual assets",
      "Fixed multiple UI timing and animation issues across star bars and modals",
      "Comprehensive codebase cleanup removing 31 antiquated files and reducing console spam",
      "Improved ability store with auto-equip mechanics and visual state feedback",
      "Enhanced Quinn tutorial activity with reward sequences and momentum chain mechanics"
=======
    version: "v1.1.0-dev",
    date: "2025-12-16",
    type: "minor",
    highlights: [
      "TBI positioning activity with 16-frame navigation",
      "Anthro intro dialogue sequence",
      "Split comp screen layers with fade transitions",
      "TBI result auto-animation (13 frames)"
    ],
    changes: [
      "Implemented TBI positioning sprite sheet viewer with arrow key navigation through 16 frames",
      "Added anthro intro 4-frame dialogue sequence between menu and TBI activity",
      "Split comp-window into separate monitor and screen layers for dynamic color transitions",
      "Created boot-up and activity fade transitions with intermediate black states",
      "Added TBI result animation layer with 500ms auto-play through 10 frames",
      "Resized comp-sheet from 600×360 to 300×180 with proportional scaling",
      "Major codebase cleanup: removed deprecated hospital, dialogue, question, and tutorial systems",
      "Added new sprite assets: pico, c-key, arrow keys, speech bubble"
    ]
  },
  {
    version: "v1.0.0-dev",
    date: "2025-11-06",
    type: "major",
    changes: [
      "Complete rescope: Educational night phase game with constellation-based learning system"
>>>>>>> c128d67f
    ]
  },
  {
    version: "v0.8.0-dev",
    date: "2025-08-14",
    type: "minor",
    highlights: [
      "Canvas-based 640×360 internal coordinate system",
      "Pixel-perfect NarrativeDialogue with room backgrounds",
      "Modernized QuinnTutorialActivity with combo sprite overlays",
      "Enhanced HomeScene with visual feedback and tooltips"
    ],
    changes: [
      "Implemented 640×360 canvas scaling system for consistent pixel art rendering across all viewports",
      "Redesigned NarrativeDialogue.tsx with room-specific backgrounds and enhanced portrait positioning",
      "Enhanced QuinnTutorialActivity.tsx with modern pixel containers and combo sprite system",
      "Updated HomeScene.tsx with improved click areas and visual feedback",
      "Added comprehensive pixel asset collection: portraits, UI containers, backgrounds, and sprites",
      "Implemented modern 9-slice pixel container system with native asset dimensions",
      "Restructured documentation with new ARCHITECTURE.md, PATTERNS.md, and SPRITES.md guides",
      "Enhanced typography and scaling systems for pixel-perfect rendering",
      "Improved visual consistency across dialogue, tutorial, and navigation interfaces"
    ]
  },
  {
    version: "v0.7.0-dev",
    date: "2025-07-30",
    type: "minor",
    highlights: [
      "Complete Quinn micro-day tutorial experience",
      "Revolutionary 9-slice pixel container system",
      "1:1 insight animation with 66% asset reduction",
      "Production-ready Phase 1 vertical slice"
    ],
    changes: [
      "Implemented complete Quinn tutorial flow from physics office introduction to post-activity dialogue",
      "Breakthrough PixelContainer 9-slice system replacing CSS styling with authentic pixel art containers",
      "Revolutionary 1:1 insight animation system with direct frame-to-insight mapping and 66% sprite size reduction",
      "Innovative momentum flicker animation with preview frames and dramatic timing for enhanced engagement", 
      "Streamlined tutorial flow from 5 clicks to 1 click to reach learning content",
      "Complete UI migration to pixel container architecture across dialogue and activity systems",
      "Environmental polish with optimized vegetation animations and pond polygon boundary system",
      "Fixed critical text visibility issues in 9-slice containers and established production-ready architecture",
      "Unified visual interface with integrated insight/momentum bars and theme-based typography consistency",
      "Asset optimization including Quinn sprite reduction and environmental animation refinements"
    ]
  },
  {
    version: "v0.6.0-dev",
    date: "2025-07-24",
    type: "minor",
    changes: [
      "Interface Revolution Complete - PNG-based strategic gameplay interface achieving Coworker Ready status"
    ]
  },
  {
    version: "v0.5.1-dev",
    date: "2025-07-15",
    type: "patch",
    changes: [
      "Enable dev console in production deployment"
    ]
  },
  {
    version: "v0.5.0-dev",
    date: "2025-07-05",
    type: "minor",
    changes: [
      "Complete hospital environment system with atmospheric lighting, weather particles, pond ripples, and enhanced visual polish"
    ]
  },
  {
    version: "v0.4.0-dev",
    date: "2025-06-25",
    type: "minor",
    changes: [
      "Enhanced hospital environment with interactive ambient creatures and tutorial integration"
    ]
  },
  {
    version: "v0.3.0-dev",
    date: "2025-06-25",
    type: "minor",
    highlights: [
      "Authentic character dialogue system",
      "Interactive hospital exploration",
      "Living environment with creature animations",
      "Full keyboard navigation support"
    ],
    changes: [
      "Implemented sophisticated character voice framework with authentic workplace dialogue",
      "Added multi-character lunch scene with branching narrative paths and colleague dynamics",
      "Created stage direction parsing system for enhanced dialogue presentation",
      "Added interactive hospital overlay that fades on hover to reveal interior rooms",
      "Implemented comprehensive ambient creature animation system (birds, people, deer, small animals)",
      "Added full keyboard navigation for dialogue with arrow keys and spacebar controls",
      "Enhanced tutorial flow with streamlined 'Begin Residency' entry and dev mode access",
      "Created cafeteria room for team gathering scenes with proper tutorial integration",
      "Fixed room tooltip behavior and hover state issues for improved user experience",
      "Established scalable sprite animation framework with proper scaling architecture"
    ]
  },
  {
    version: "v0.2.0-dev",
    date: "2025-06-23",
    type: "minor",
    changes: [
      "Added comprehensive version management system with changelog popup"
    ]
  },
  {
    version: "v0.1.0-dev",
    date: "2024-12-19",
    type: "minor",
    highlights: [
      "Tutorial system with interactive dialogue",
      "Isometric hospital environment",
      "Enhanced TPS visualization"
    ],
    changes: [
      "Added comprehensive tutorial system with interactive dialogue flows",
      "Implemented isometric hospital backdrop with room navigation",
      "Enhanced TPS (Treatment Planning System) visualization with dose calculations",
      "Added comprehensive question type system for medical physics education",
      "Improved constellation knowledge mapping with star connections and animations",
      "Added chibi character sprites and enhanced visual design system",
      "Implemented version changelog system for playtester feedback",
      "Enhanced debug console with game state management tools"
    ]
  },
  {
    version: "v0.0.9",
    date: "2024-11-15",
    type: "patch",
    changes: [
      "Fixed constellation star positioning and animation timing issues",
      "Enhanced pixel art theme consistency across all UI components",
      "Improved loading transitions between different game phases",
      "Added comprehensive debug console for development and testing",
      "Optimized performance for smooth gameplay experience"
    ]
  },
  {
    version: "v0.0.8",
    date: "2024-11-01",
    type: "minor",
    highlights: [
      "Hospital environment foundation",
      "Mentor relationship system",
      "Core dialogue architecture"
    ],
    changes: [
      "Initial hospital environment implementation with room system",
      "Basic mentor relationship system with personality profiles",
      "Foundation dialogue system architecture with branching conversations",
      "Core game state management implemented with Zustand",
      "Established pixel art visual design language and theme system"
    ]
  }
];

// Utility functions
export const getCurrentVersionString = (): string => {
  return `Rogue Resident ${CURRENT_VERSION.version} - Educational Medical Physics Game`;
};

export const getVersionWithBuild = (): string => {
  return `${CURRENT_VERSION.version} (${CURRENT_VERSION.buildDate})`;
};

export const getLatestChanges = (count: number = 3): ChangelogEntry[] => {
  return CHANGELOG_ENTRIES.slice(0, count);
};

export const hasRecentUpdates = (daysSince: number = 7): boolean => {
  const latest = CHANGELOG_ENTRIES[0];
  if (!latest) return false;
  
  const latestDate = new Date(latest.date);
  const now = new Date();
  const diffTime = Math.abs(now.getTime() - latestDate.getTime());
  const diffDays = Math.ceil(diffTime / (1000 * 60 * 60 * 24));
  
  return diffDays <= daysSince;
};

// For development: helper to generate version bump
export const generateNextVersion = (currentVersion: string, type: 'major' | 'minor' | 'patch'): string => {
  const versionRegex = /^v?(\d+)\.(\d+)\.(\d+)(-.*)?$/;
  const match = currentVersion.match(versionRegex);
  
  if (!match) {
    throw new Error(`Invalid version format: ${currentVersion}`);
  }
  
  let [, major, minor, patch, suffix] = match;
  let newMajor = parseInt(major);
  let newMinor = parseInt(minor);
  let newPatch = parseInt(patch);
  
  switch (type) {
    case 'major':
      newMajor++;
      newMinor = 0;
      newPatch = 0;
      break;
    case 'minor':
      newMinor++;
      newPatch = 0;
      break;
    case 'patch':
      newPatch++;
      break;
  }
  
  return `v${newMajor}.${newMinor}.${newPatch}${suffix || ''}`;
};

// Development helper: log version info
export const logVersionInfo = (): void => {
  console.log('🎮 Rogue Resident Version Info:');
  console.log(`   Version: ${CURRENT_VERSION.version}`);
  console.log(`   Build Date: ${CURRENT_VERSION.buildDate}`);
  console.log(`   Environment: ${CURRENT_VERSION.environment}`);
  console.log(`   Commit: ${CURRENT_VERSION.commitHash || 'unknown'}`);
  console.log(`   Recent Updates: ${hasRecentUpdates() ? 'Yes' : 'No'}`);
}; <|MERGE_RESOLUTION|>--- conflicted
+++ resolved
@@ -18,44 +18,15 @@
 
 // Current version info - update this when releasing new versions
 export const CURRENT_VERSION: VersionInfo = {
-<<<<<<< HEAD
-  version: "0.9.0-dev",
-  buildDate: "2025-08-20",
-  environment: "development",
-  commitHash: "b005f8b" // Latest commit from git log
-=======
   version: "1.1.0-dev",
   buildDate: "2025-12-16",
   environment: "development",
   commitHash: "182fe8e" // Latest commit from git log
->>>>>>> c128d67f
 };
 
 // Changelog entries - add new entries at the top
 export const CHANGELOG_ENTRIES: ChangelogEntry[] = [
   {
-<<<<<<< HEAD
-    version: "v0.9.0-dev",
-    date: "2025-08-20",
-    type: "minor",
-    highlights: [
-      "Day 2 progression with Fast Learner ability",
-      "Interactive star unlocking system",
-      "Tutorial overlays with selective highlighting",
-      "Major codebase cleanup (31 files removed)"
-    ],
-    changes: [
-      "Added Day 2 Quinn progression with Fast Learner click-to-activate ability system",
-      "Implemented star modal interface with unlock mechanics and ability card rewards",
-      "Created comprehensive tutorial overlay system with selective UI highlighting",
-      "Added exclamation mark guidance system for star → desk → bed progression flow",
-      "Enhanced journal interaction with hover tooltips and card management",
-      "Converted title screen to static cloud layering system with new visual assets",
-      "Fixed multiple UI timing and animation issues across star bars and modals",
-      "Comprehensive codebase cleanup removing 31 antiquated files and reducing console spam",
-      "Improved ability store with auto-equip mechanics and visual state feedback",
-      "Enhanced Quinn tutorial activity with reward sequences and momentum chain mechanics"
-=======
     version: "v1.1.0-dev",
     date: "2025-12-16",
     type: "minor",
@@ -82,7 +53,6 @@
     type: "major",
     changes: [
       "Complete rescope: Educational night phase game with constellation-based learning system"
->>>>>>> c128d67f
     ]
   },
   {
