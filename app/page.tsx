--- conflicted
+++ resolved
@@ -7,13 +7,9 @@
 import ChamberDebugInitializer from './components/debug/ChamberDebugInitializer';
 import UnifiedDebugPanel from './components/debug/UnifiedDebugPanel';
 import DialogueNodeSelector from './components/tools/DialogueNodeSelector';
-<<<<<<< HEAD
-import Link from 'next/link';
-=======
 import { useKnowledgeStore } from './store/knowledgeStore';
 import { GameEventType } from './core/events/EventTypes';
 import { safeDispatch } from './core/events/CentralEventBus';
->>>>>>> 5599b463
 
 // Debug styles for initialization visualization
 const debugStyles = {
@@ -490,21 +486,6 @@
           {showDebugPanel ? 'Hide Init Debug' : 'Show Init Debug'}
         </button>
       )}
-<<<<<<< HEAD
-      
-      {/* Add debug link to mastery dashboard */}
-      <div className="mt-8 p-4 bg-blue-900 rounded-md">
-        <h3 className="text-xl font-bold mb-2">Debug Links</h3>
-        <div className="flex gap-4">
-          <Link href="/mastery-dashboard" className="text-blue-300 hover:text-blue-100 underline">
-            Mastery Dashboard
-          </Link>
-          <Link href="/test-panel" className="text-blue-300 hover:text-blue-100 underline">
-            Test Panel
-          </Link>
-        </div>
-      </div>
-=======
 
       {/* Debug button */}
       {process.env.NODE_ENV !== 'production' && (
@@ -515,7 +496,6 @@
           Test Discovery
         </button>
       )}
->>>>>>> 5599b463
     </ErrorBoundary>
   );
 }